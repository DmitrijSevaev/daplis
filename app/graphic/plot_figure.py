--- conflicted
+++ resolved
@@ -1,13 +1,7 @@
 import sys
-<<<<<<< HEAD
-from PyQt5.QtWidgets import QWidget, QDialog, QApplication, QPushButton, \
-    QVBoxLayout
-from matplotlib.backends.backend_qt5agg import FigureCanvasQTAgg \
-=======
 from PyQt5.QtWidgets import QWidget, QDialog, QApplication, QPushButton,\
     QVBoxLayout, QLabel
 from matplotlib.backends.backend_qt5agg import FigureCanvasQTAgg\
->>>>>>> dc3380f6
     as FigureCanvas
 from matplotlib.backends.backend_qt5agg import NavigationToolbar2QT \
     as NavigationToolbar
