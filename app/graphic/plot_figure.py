--- conflicted
+++ resolved
@@ -30,11 +30,9 @@
         self.ax = self.figure.add_subplot(111)
 
         # plot data
-<<<<<<< HEAD
-        self.plot, = self.ax.plot(data, '-ok')
-=======
-        (self.plot,) = self.ax.plot(data, "o")
->>>>>>> 5707b257
+
+        (self.plot,) = self.ax.plot(data, '-ok')
+
         self.setplotparameters()
         # refresh canvas
         self.canvas.draw()
@@ -46,11 +44,7 @@
         plt.rcParams.update({"font.size": 18})
         plt.xlabel("Pixel [-]")
         plt.ylabel("Valid timestamps [-]")
-<<<<<<< HEAD
 
-=======
-        plt.yscale("log")
->>>>>>> 5707b257
         plt.box(bool(1))
         plt.grid(False)
         plt.subplots_adjust(left=0.15)
@@ -75,7 +69,6 @@
         self.setplotparameters()
 
         self.figure.canvas.draw()
-<<<<<<< HEAD
         self.figure.canvas.flush_events()
 
     def setPlotScale(self, scaleLin=True):
@@ -87,9 +80,3 @@
             self.ax.set_yscale('log')
             self.figure.canvas.draw()
             self.figure.canvas.flush_events()
-
-
-
-=======
-        self.figure.canvas.flush_events()
->>>>>>> 5707b257
