--- conflicted
+++ resolved
@@ -35,7 +35,7 @@
     """
     os.chdir(path)
 
-    ft_file = glob("*.feather")[1]
+    ft_file = glob("*.feather")[0]
 
     ft_file_name = ft_file.split(".")[0]
 
@@ -47,15 +47,10 @@
     # calibration, the delta t peak rarely goes outside the 10 ns mark
     data_cut = data_cut[(data_cut > 20e3) & (data_cut < 40e3)]
 
-<<<<<<< HEAD
     # Bins in units of 17.857 ps of the average LinoSPAD2 TDC bin width
     bins = np.arange(
         np.min(data_cut), np.max(data_cut), 2.5 / 140 * 1e3 * step
     )
-=======
-    step = 10
-    bins = np.arange(np.min(data_cut), np.max(data_cut), 17.857 * step)
->>>>>>> 947045ee
 
     counts, bin_edges = np.histogram(data_cut, bins=bins)
 
@@ -63,43 +58,27 @@
 
     plt.rcParams.update({"font.size": 22})
 
-<<<<<<< HEAD
-    # Background histogram
-=======
     try:
         os.chdir("results/bckg_spread")
     except Exception:
         os.makedirs("results/bckg_spread")
         os.chdir("results/bckg_spread")
 
->>>>>>> 947045ee
+    # Background histogram
     plt.figure(figsize=(10, 7))
     plt.step(bin_centers, counts, color="tomato")
     plt.title(f"Histogram of delta ts\nBin size is {bins[1] - bins[0]:.2f} ps")
     plt.xlabel(r"$\Delta$t [ps]")
     plt.ylabel("# of coincidences [-]")
-<<<<<<< HEAD
     plt.savefig(f"{ft_file_name}_bckg_hist.png")
 
     # Seaborn join histograms of background including the spread
     sns.jointplot(
         x=bin_centers, y=counts, height=10, marginal_kws=dict(bins=bins_sigma)
-=======
-    plt.savefig("Background_histogram.png")
-
-    counts_spread, bin_edges_spread = np.histogram(counts, bins=24)
-    bin_centers_spread = (
-        bin_edges_spread - (bin_edges_spread[1] - bin_edges_spread[0]) / 2
-    )[1:]
-
-    sns.jointplot(
-        x=bin_centers, y=counts, height=10, marginal_kws=dict(bins=24)
->>>>>>> 947045ee
     )
     plt.title("Histogram of delta ts with histograms of spread", fontsize=20)
     plt.xlabel(r"$\Delta$t [ps]", fontsize=20)
     plt.ylabel("# of coincidences [-]", fontsize=20)
-<<<<<<< HEAD
     plt.savefig(f"{ft_file_name}_bckg_hist_joint.png")
 
     # Histogram of the spread plus Gaussian fit
@@ -107,9 +86,6 @@
     bin_centers_spread = (
         bin_edges_spread - (bin_edges_spread[1] - bin_edges_spread[0]) / 2
     )[1:]
-=======
-    plt.savefig("Background_histogram_triple.png")
->>>>>>> 947045ee
 
     pars, covs = utils.fit_gaussian(bin_centers_spread, counts_spread)
 
@@ -141,11 +117,7 @@
             facecolor="white", edgecolor="black", boxstyle="round,pad=0.5"
         ),
     )
-<<<<<<< HEAD
     plt.savefig(f"{ft_file_name}_bckg_spread_hist_.png")
-=======
-    plt.savefig("Spread_fitted.png")
->>>>>>> 947045ee
 
 
 def sigma_of_count_spread_to_average_from_ft_file(
