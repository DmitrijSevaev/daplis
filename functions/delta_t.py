""" Module with scripts for calculating and plotting the timestamp differences
for different pairs of pixels.

This script utilizes an unpacking module used specifically for the LinoSPAD2
data output.

This file can also be imported as a module and contains the following
functions:

    * plot_grid - function for plotting a grid of NxN plots (N for number of
      pixels) of timestamp differences

    * plot_delta_separate - function for plotting separate figures of
    timestamp differences for each pair of pixels in the given range

"""

import os
import glob
from tqdm import tqdm
import numpy as np
from matplotlib import pyplot as plt
from functions import unpack as f_up
from functions.calc_diff import calculate_differences as cd
<<<<<<< HEAD
import time

#def compute_delta_t(path_to_file, pixels, timestampsnmr: int = 512, timewindow: int = 5000):
    # data_ps_float = np.round(f_up.unpack_binary_flex(path_to_file, timestampsnmr))
    # data_ps_int = data_ps_float.astype(np.int64)
    # print(np.amax(data_ps_int))
    # pixel_0 = data_ps_int[pixels[0]]
    # pixel_1 = data_ps_int[pixels[1]]

def compute_delta_t(pixel_0,pixel_1, timestampsnmr: int = 512, timewindow: int = 5000):

    nmr_of_cycles = int(len(pixel_0) / timestampsnmr)
    output = []

    # start = time.time()
    for cycle in range(nmr_of_cycles):
        for timestamp_pix0 in range(timestampsnmr):
            if pixel_0[cycle * timestampsnmr + timestamp_pix0] == -1 or pixel_0[cycle * timestampsnmr + timestamp_pix0] <= 1e-9:
                break
            for timestamp_pix1 in range(timestampsnmr):
                if pixel_1[cycle * timestampsnmr + timestamp_pix1] == -1 or pixel_1[cycle * timestampsnmr + timestamp_pix1] == 0:
                    break
                if np.abs(pixel_0[cycle * timestampsnmr + timestamp_pix0] - pixel_1[
                    cycle * timestampsnmr + timestamp_pix1]) < timewindow:
                    output.append(pixel_0[cycle * timestampsnmr + timestamp_pix0] - pixel_1[
                        cycle * timestampsnmr + timestamp_pix1])
                else:
                    continue
    # end = time.time()
    # print(f"Time kuba {start-end} ")
    # data_pair = np.vstack((pixel_0, pixel_1))
    # start = time.time()
    # output = cd(data_pair, timestamps=512, range_left=-timewindow, range_right=timewindow)
    # end = time.time()
    # print(f"Time sergei {start-end} ")
    return output
=======
>>>>>>> b3b45507


def plot_grid(
    path, pix, timestamps: int = 512, show_fig: bool = False, same_y: bool = True
):
    """
    Plots a grid of delta t for different pairs of pixels for the
    pixels in the given range. The output is saved in the "results/delta_t"
    folder. In the case the folder does not exist, it is created automatically.


    Parameters
    ----------
    path : str
        Path to the data file.
    pix : array-like
        Array of indices of pixels for analysis.
    timestamps : int, optional
        Number of timestamps per pixel per acquisition cycle. The default is
        512.
    show_fig : bool, optional
        Switch for showing the output figure. The default is False.
    same_y : bool, optional
        Switch for setting the same ylim for all plots in the grid. The
        default is True.

    Returns
    -------
    None.

    """

    # check if the figure should appear in a separate window or not at all
    if show_fig is True:
        plt.ion()
    else:
        plt.ioff()
    os.chdir(path)

    DATA_FILES = glob.glob("*.dat*")

    for num, filename in enumerate(DATA_FILES):

        print(
            "=====================================================\n"
            "Plotting a delta t grid, Working on {}\n"
            "=====================================================\n".format(filename)
        )

        data = f_up.unpack_binary_flex(filename, timestamps)

        data_pix = np.zeros((len(pix), len(data[0])))

        for i, num1 in enumerate(pix):
            data_pix[i] = data[num1]
        plt.rcParams.update({"font.size": 22})
        fig, axs = plt.subplots(len(pix) - 1, len(pix) - 1, figsize=(24, 24))

        # check if the y limits of all plots should be the same
        if same_y is True:
            y_max_all = 0
        print("\n> > > Calculating the timestamp differences < < <\n")
        for q in tqdm(range(len(pix)), desc="Minuend pixel   "):
            for w in tqdm(range(len(pix)), desc="Subtrahend pixel"):
                if w <= q:
                    continue
                data_pair = np.vstack((data_pix[q], data_pix[w]))

                delta_ts = cd(
                    data_pair,
                    timestamps=timestamps,
                    range_left=-2.5e6,
                    range_right=2.5e6,
                )

                if "Ne" and "540" in path:
                    chosen_color = "seagreen"
                elif "Ne" and "656" in path:
                    chosen_color = "orangered"
                elif "Ar" in path:
                    chosen_color = "mediumslateblue"
                else:
                    chosen_color = "salmon"
                try:
                    bins = np.arange(np.min(delta_ts), np.max(delta_ts), 17.857 * 28e2)
                except Exception:
                    print("Couldn't calculate bins: probably not enough delta ts.")
                    continue
                axs[q][w - 1].set_xlabel("\u0394t [ps]")
                axs[q][w - 1].set_ylabel("Timestamps [-]")
                n, b, p = axs[q][w - 1].hist(delta_ts, bins=bins, color=chosen_color)
                # find position of the histogram peak
                try:
                    n_max = np.argmax(n)
                    arg_max = format((bins[n_max] + bins[n_max + 1]) / 2, ".2f")
                except Exception:
                    arg_max = None
                if same_y is True:
                    try:
                        y_max = np.max(n)
                    except ValueError:
                        y_max = 0
                        print("\nCould not find maximum y value\n")
                    if y_max_all < y_max:
                        y_max_all = y_max
                    axs[q][w - 1].set_ylim(0, y_max + 4)
                axs[q][w - 1].set_xlim(-2.5e6, 2.5e6)

                axs[q][w - 1].set_title(
                    "Pixels {p1}-{p2}\nPeak position {pp}".format(
                        p1=pix[q], p2=pix[w], pp=arg_max
                    )
                )
        if same_y is True:
            for q in range(len(pix)):
                for w in range(len(pix)):
                    if w <= q:
                        continue
                    axs[q][w - 1].set_ylim(0, y_max_all + 10)
        try:
            os.chdir("results/delta_t")
        except FileNotFoundError:
            os.mkdir("results/delta_t")
            os.chdir("results/delta_t")
        fig.tight_layout()  # for perfect spacing between the plots
        plt.savefig("{name}_delta_t_grid.png".format(name=filename))
        os.chdir("../..")


def plot_delta_separate(path, pix, timestamps: int = 512):
    """
    Plots delta t for each pair of pixels in the given range.  The plots are
    saved in the "results/delta_t/zoom" folder. In the case the folder does
    not exist, it is created automatically.

    Parameters
    ----------
    path : str
        Path to data file.
    pix : array-like
        Array of indices of 5 pixels for analysis.
    timestamps : int
        Number of timestamps per acq cycle per pixel in the file. The default
        is 512.

    Returns
    -------
    None.

    """

    os.chdir(path)

    DATA_FILES = glob.glob("*.dat*")

    for num, filename in enumerate(DATA_FILES):

        print(
            "======================================================\n"
            "Plotting timestamp differences, Working on {}\n"
            "======================================================".format(filename)
        )

        data = f_up.unpack_binary_flex(filename, timestamps)

        data_pix = np.zeros((len(pix), len(data[0])))

        for i, num1 in enumerate(pix):
            data_pix[i] = data[num1]
        plt.rcParams.update({"font.size": 22})

        print("\n> > > Calculating the timestamp differences < < <\n")
        for q in tqdm(range(len(pix)), desc="Minuend pixel   "):
            for w in tqdm(range(len(pix)), desc="Subtrahend pixel"):
                if w <= q:
                    continue
                data_pair = np.vstack((data_pix[q], data_pix[w]))

                delta_ts = cd(data_pair, timestamps=timestamps)

                if "Ne" and "540" in path:
                    chosen_color = "seagreen"
                elif "Ne" and "656" in path:
                    chosen_color = "orangered"
                elif "Ar" in path:
                    chosen_color = "mediumslateblue"
                else:
                    chosen_color = "salmon"
                try:
                    bins = np.arange(np.min(delta_ts), np.max(delta_ts), 17.857 * 2)
                except Exception:
                    continue
                plt.figure(figsize=(11, 7))
                plt.xlabel("\u0394t [ps]")
                plt.ylabel("Timestamps [-]")
                (n,) = plt.hist(delta_ts, bins=bins, color=chosen_color)

                # find position of the histogram peak
                try:
                    n_max = np.argmax(n)
                    arg_max = format((bins[n_max] + bins[n_max + 1]) / 2, ".2f")
                except Exception:
                    arg_max = None
                plt.title(
                    "{filename}\nPeak position: {peak}\nPixels {p1}-{p2}".format(
                        filename=filename, peak=arg_max, p1=pix[q], p2=pix[w]
                    )
                )

                try:
                    os.chdir("results/delta_t/zoom")
                except Exception:
                    os.mkdir("results/delta_t/zoom")
                    os.chdir("results/delta_t/zoom")
                plt.savefig(
                    "{name}_pixels {p1}-{p2}.png".format(
                        name=filename, p1=pix[q], p2=pix[w]
                    )
                )
                plt.pause(0.1)
                plt.close()
                os.chdir("../../..")<|MERGE_RESOLUTION|>--- conflicted
+++ resolved
@@ -22,15 +22,7 @@
 from matplotlib import pyplot as plt
 from functions import unpack as f_up
 from functions.calc_diff import calculate_differences as cd
-<<<<<<< HEAD
-import time
-
-#def compute_delta_t(path_to_file, pixels, timestampsnmr: int = 512, timewindow: int = 5000):
-    # data_ps_float = np.round(f_up.unpack_binary_flex(path_to_file, timestampsnmr))
-    # data_ps_int = data_ps_float.astype(np.int64)
-    # print(np.amax(data_ps_int))
-    # pixel_0 = data_ps_int[pixels[0]]
-    # pixel_1 = data_ps_int[pixels[1]]
+
 
 def compute_delta_t(pixel_0,pixel_1, timestampsnmr: int = 512, timewindow: int = 5000):
 
@@ -51,17 +43,7 @@
                         cycle * timestampsnmr + timestamp_pix1])
                 else:
                     continue
-    # end = time.time()
-    # print(f"Time kuba {start-end} ")
-    # data_pair = np.vstack((pixel_0, pixel_1))
-    # start = time.time()
-    # output = cd(data_pair, timestamps=512, range_left=-timewindow, range_right=timewindow)
-    # end = time.time()
-    # print(f"Time sergei {start-end} ")
     return output
-=======
->>>>>>> b3b45507
-
 
 def plot_grid(
     path, pix, timestamps: int = 512, show_fig: bool = False, same_y: bool = True
